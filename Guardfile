--- conflicted
+++ resolved
@@ -1,8 +1,4 @@
-<<<<<<< HEAD
-guard 'rspec', :version => 2, :all_on_start => false, :all_after_pass => false, :keep_failed => false, :cli => '-f doc' do
-=======
-guard :rspec, :version => 2, :keep_failed => false, :cli => '--format Fuubar' do
->>>>>>> 8144a437
+guard :rspec, :version => 2, :all_on_start => false, :all_after_pass => false, :keep_failed => false, :cli => '--format Fuubar' do
   watch(%r{^spec/.+_spec\.rb$})
   watch(%r{^lib/(.+)\.rb$})     { |m| "spec/#{m[1]}_spec.rb" }
   watch('spec/spec_helper.rb')  { "spec" }
