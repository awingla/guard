module Guard
  class Dsl
    class << self

      # TODO: Add documentation to explain that it is possible to pass `:guardfile` (a Guardfile path)
      # or `:guardfile_contents` (the content of a Guardfile). Hence this allows to use Guard::Dsl.evaluate_guardfile
      # in a programmatic manner
      def evaluate_guardfile(options = {})
        options.is_a?(Hash) or raise ArgumentError.new("evaluate_guardfile not passed a Hash!")

        @@options = options.dup
        instance_eval_guardfile(fetch_guardfile_contents)
      end

      def instance_eval_guardfile(contents)
        begin
          new.instance_eval(contents, @@options[:guardfile_path], 1)
        rescue
          UI.error "Invalid Guardfile, original error is:\n#{$!}"
          exit 1
        end
      end

      def guardfile_include?(guard_name)
        guardfile_contents.match(/^guard\s*\(?\s*['":]#{guard_name}['"]?/)
      end

      def read_guardfile(guardfile_path)
        begin
          @@options[:guardfile_path]     = guardfile_path
          @@options[:guardfile_contents] = File.read(guardfile_path)
        rescue
          UI.error("Error reading file #{guardfile_path}")
          exit 1
        end
      end

      def fetch_guardfile_contents
        # TODO: do we need .rc file interaction?
        if @@options.has_key?(:guardfile_contents)
          UI.info "Using inline Guardfile."
          @@options[:guardfile_path] = 'Inline Guardfile'

        elsif @@options.has_key?(:guardfile)
          if File.exist?(@@options[:guardfile])
            read_guardfile(@@options[:guardfile])
            UI.info "Using Guardfile at #{@@options[:guardfile]}."
          else
            UI.error "No Guardfile exists at #{@@options[:guardfile]}."
            exit 1
          end

        else
<<<<<<< HEAD
          if File.exist?(guardfile_default_path)
            read_guardfile(guardfile_default_path)
          else
            UI.error "No Guardfile in current folder, please create one with `guard init`."
            exit 1
          end
        end

        unless guardfile_contents_usable?
          UI.error "The command file(#{@@options[:guardfile]}) seems to be empty."
=======
          UI.error "No Guardfile found, please create one."
>>>>>>> a51afdf0
          exit 1
        end
        
        guardfile_contents
      end

      def guardfile_contents
        @@options[:guardfile_contents]
      end
<<<<<<< HEAD

      def guardfile_contents_usable?
        guardfile_contents && guardfile_contents.size >= 'guard :a'.size # smallest guard-definition
      end

      def guardfile_default_path
        File.join(Dir.pwd, 'Guardfile')
=======
      
      def guardfile_path
        File.exist?(local_guardfile_path) ? local_guardfile_path : home_guardfile_path
      end

    private

      def local_guardfile_path
        File.join(Dir.pwd, "Guardfile")
      end

      def home_guardfile_path
        File.expand_path(File.join("~", "Guardfile"))
>>>>>>> a51afdf0
      end

    end

    def group(name, &guard_definition)
      guard_definition.call if guard_definition && (@@options[:group].empty? || @@options[:group].include?(name))
    end

    def guard(name, options = {}, &watch_definition)
      @watchers = []
      watch_definition.call if watch_definition
      ::Guard.add_guard(name, @watchers, options)
    end

    def watch(pattern, &action)
      @watchers << ::Guard::Watcher.new(pattern, action)
    end

  end
end<|MERGE_RESOLUTION|>--- conflicted
+++ resolved
@@ -51,40 +51,31 @@
           end
 
         else
-<<<<<<< HEAD
           if File.exist?(guardfile_default_path)
             read_guardfile(guardfile_default_path)
           else
-            UI.error "No Guardfile in current folder, please create one with `guard init`."
+            UI.error "No Guardfile found, please create one with `guard init`."
             exit 1
           end
         end
 
         unless guardfile_contents_usable?
           UI.error "The command file(#{@@options[:guardfile]}) seems to be empty."
-=======
-          UI.error "No Guardfile found, please create one."
->>>>>>> a51afdf0
           exit 1
         end
-        
+
         guardfile_contents
       end
 
       def guardfile_contents
         @@options[:guardfile_contents]
       end
-<<<<<<< HEAD
 
       def guardfile_contents_usable?
         guardfile_contents && guardfile_contents.size >= 'guard :a'.size # smallest guard-definition
       end
 
       def guardfile_default_path
-        File.join(Dir.pwd, 'Guardfile')
-=======
-      
-      def guardfile_path
         File.exist?(local_guardfile_path) ? local_guardfile_path : home_guardfile_path
       end
 
@@ -96,7 +87,6 @@
 
       def home_guardfile_path
         File.expand_path(File.join("~", "Guardfile"))
->>>>>>> a51afdf0
       end
 
     end
