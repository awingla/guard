require 'rbconfig'
require 'digest/sha1'

module Guard

  autoload :Darwin,  'guard/listeners/darwin'
  autoload :Linux,   'guard/listeners/linux'
  autoload :Windows, 'guard/listeners/windows'
  autoload :Polling, 'guard/listeners/polling'

  # The Listener is the base class for all listener
  # implementations.
  #
  # @abstract
  #
  class Listener

    # Default paths that gets ignored by the listener
    DEFAULT_IGNORE_PATHS = %w[. .. .bundle .git log tmp vendor]

    attr_accessor :changed_files
    attr_reader :directory, :ignore_paths, :locked

    # Select the appropriate listener implementation for the
    # current OS and initializes it.
    #
    # @param [Array] args the arguments for the listener
    # @return [Guard::Listener] the chosen listener
    #
    def self.select_and_init(*args)
      if mac? && Darwin.usable?
        Darwin.new(*args)
      elsif linux? && Linux.usable?
        Linux.new(*args)
      elsif windows? && Windows.usable?
        Windows.new(*args)
      else
        UI.info 'Using polling (Please help us to support your system better than that).'
        Polling.new(*args)
      end
    end

    # Initialize the listener.
    #
    # @param [String] directory the root directory to listen to
    # @param [Hash] options the listener options
    # @option options [Boolean] relativize_paths use only relative paths
    # @option options [Array<String>] ignore_paths the paths to ignore by the listener
    #
    def initialize(directory = Dir.pwd, options = {})
      @directory           = directory.to_s
<<<<<<< HEAD
      @sha1_checksums_hash = {}
      @file_timestamp_hash = {}
=======
      @sha1_checksums_hash = { }
>>>>>>> c0dcef9d
      @relativize_paths    = options.fetch(:relativize_paths, true)
      @watch_deletions     = options.fetch(:deletions, false)
      @changed_files       = []
      @locked              = false
      @ignore_paths        = DEFAULT_IGNORE_PATHS
      @ignore_paths |= options[:ignore_paths] if options[:ignore_paths]

      update_last_event
      start_reactor
    end

    # Start the listener thread.
    #
    def start_reactor
      return if ENV["GUARD_ENV"] == 'test'

      Thread.new do
        loop do
          if @changed_files != [] && !@locked
            changed_files = @changed_files.dup
            clear_changed_files
            ::Guard.run_on_change(changed_files)
          else
            sleep 0.1
          end
        end
      end
    end

    # Start watching the root directory.
    #
    def start
      watch(@directory)
      timestamp_files
    end

    # Stop listening for events.
    #
    def stop
    end

    # Lock the listener to ignore change events.
    #
    def lock
      @locked = true
    end

    # Unlock the listener to listen again to change events.
    #
    def unlock
      @locked = false
    end

    # Clear the list of changed files.
    #
    def clear_changed_files
      @changed_files.clear
    end

    # Store a listener callback.
    #
    # @param [Block] callback the callback to store
    #
    def on_change(&callback)
      @callback = callback
    end

    # Updates the timestamp of the last event.
    #
    def update_last_event
      @last_event = Time.now
    end

<<<<<<< HEAD
    def modified_files(dirs, options={})
=======
    # Get the modified files.
    #
    # @param [Array<String>] dirs the watched directories
    # @param [Hash] options the listener options
    #
    def modified_files(dirs, options = {})
>>>>>>> c0dcef9d
      last_event = @last_event
      files = []
      if @watch_deletions
        deleted_files = @file_timestamp_hash.collect do |path, ts|
          unless File.exists?(path)
            @sha1_checksums_hash.delete(path)
            @file_timestamp_hash.delete(path)
            "!#{path}"
          end
        end
        files.concat(deleted_files.compact)
      end
      update_last_event
      files.concat(potentially_modified_files(dirs, options).select { |path| file_modified?(path, last_event) })
      relativize_paths(files)
    end

    # Register a directory to watch.
    # Must be implemented by the subclasses.
    #
    # @param [String] directory the directory to watch
    #
    def watch(directory)
      raise NotImplementedError, "do whatever you want here, given the directory as only argument"
    end

    # Get all files that are in the watched directory.
    #
    # @return [Array<String>] the list of files
    #
    def all_files
      potentially_modified_files([@directory], :all => true)
    end

    # Scopes all given paths to the current directory.
    #
    # @param [Array<String>] paths the paths to change
    # @return [Array<String>] all paths now relative to the current dir
    #
    def relativize_paths(paths)
      return paths unless relativize_paths?
      paths.map do |path|
<<<<<<< HEAD
        path.gsub(%r{#{@directory}/}, '')
=======
        path.gsub(%r{^#{ @directory }/}, '')
>>>>>>> c0dcef9d
      end
    end

    # Use relative paths?
    #
    # @return [Boolean] whether to use relative or absolute paths
    #
    def relativize_paths?
      !!@relativize_paths
    end

<<<<<<< HEAD
    # populate initial timestamp file hash to watch for deleted or moved files
    def timestamp_files
      all_files.each {|path| set_file_timestamp_hash(path, file_timestamp(path)) } if @watch_deletions
    end

    # return children of the passed dirs that are not in the ignore_paths list
=======
    # Removes ignored paths from the directory list.
    #
    # @param [Array<String>] dirs the directory to listen to
    # @param [Array<String>] ignore_paths the paths to ignore
    # @return children of the passed dirs that are not in the ignore_paths list
    #
>>>>>>> c0dcef9d
    def exclude_ignored_paths(dirs, ignore_paths = self.ignore_paths)
      Dir.glob(dirs.map { |d| "#{d.sub(%r{/+$}, '')}/*" }, File::FNM_DOTMATCH).reject do |path|
        ignore_paths.include?(File.basename(path))
      end
    end

    private

    # Gets a list of files that are in the modified firectories.
    #
    # @param [Array<String>] dirs the list of directories
    # @param [Hash] options the options
    # @option options [Symbol] all whether to include all files
    #
    def potentially_modified_files(dirs, options = {})
      paths = exclude_ignored_paths(dirs)

      if options[:all]
        paths.inject([]) do |array, path|
          if File.file?(path)
            array << path
          else
            array += Dir.glob("#{ path }/**/*", File::FNM_DOTMATCH).select { |p| File.file?(p) }
          end
          array
        end
      else
        paths.select { |path| File.file?(path) }
      end
    end

    # Test if the file content has changed.
    #
    # Depending on the filesystem, mtime/ctime is probably only precise to the second, so round
    # both values down to the second for the comparison.
    #
    # ctime is used only on == comparison to always catches Rails 3.1 Assets pipelined on Mac OSX
    #
    # @param [String] path the file path
    # @param [Time] last_event the time of the last event
    # @return [Boolean] Whether the file content has changed or not.
    #
    def file_modified?(path, last_event)
      ctime = File.ctime(path).to_i
      mtime = File.mtime(path).to_i
      if [mtime, ctime].max == last_event.to_i
        file_content_modified?(path, sha1_checksum(path))
      elsif mtime > last_event.to_i
        set_sha1_checksums_hash(path, sha1_checksum(path))
        true
      elsif @watch_deletions
        ts = file_timestamp(path)
        if ts != @file_timestamp_hash[path]
          set_file_timestamp_hash(path, ts)
          true
        end
      else
        false
      end
    rescue
      false
    end

    # Tests if the file content has been modified by
    # comparing the SHA1 checksum.
    #
    # @param [String] path the file path
    # @param [String] sha1_checksum the checksum of the file
    #
    def file_content_modified?(path, sha1_checksum)
      if @sha1_checksums_hash[path] != sha1_checksum
        set_sha1_checksums_hash(path, sha1_checksum)
        true
      else
        false
      end
    end

<<<<<<< HEAD
    def set_file_timestamp_hash(path, file_timestamp)
        @file_timestamp_hash[path] = file_timestamp
    end

=======
    # Set the current checksum of a file.
    #
    # @param [String] path the file path
    # @param [String] sha1_checksum the checksum of the file
    #
>>>>>>> c0dcef9d
    def set_sha1_checksums_hash(path, sha1_checksum)
      @sha1_checksums_hash[path] = sha1_checksum
    end

<<<<<<< HEAD
    def file_timestamp(path)
      File.mtime(path).to_i
    end

=======
    # Calculates the SHA1 checksum of a file.
    #
    # @param [String] path the path to the file
    # @return [String] the SHA1 checksum
    #
>>>>>>> c0dcef9d
    def sha1_checksum(path)
      Digest::SHA1.file(path).to_s
    end

    # Test if the OS is Mac OS X.
    #
    # @return [Boolean] Whether the OS is Mac OS X
    #
    def self.mac?
      RbConfig::CONFIG['target_os'] =~ /darwin/i
    end

    # Test if the OS is Linux.
    #
    # @return [Boolean] Whether the OS is Linux
    #
    def self.linux?
      RbConfig::CONFIG['target_os'] =~ /linux/i
    end

    # Test if the OS is Windows.
    #
    # @return [Boolean] Whether the OS is Windows
    #
    def self.windows?
      RbConfig::CONFIG['target_os'] =~ /mswin|mingw/i
    end

  end
end<|MERGE_RESOLUTION|>--- conflicted
+++ resolved
@@ -49,18 +49,14 @@
     #
     def initialize(directory = Dir.pwd, options = {})
       @directory           = directory.to_s
-<<<<<<< HEAD
       @sha1_checksums_hash = {}
       @file_timestamp_hash = {}
-=======
-      @sha1_checksums_hash = { }
->>>>>>> c0dcef9d
       @relativize_paths    = options.fetch(:relativize_paths, true)
-      @watch_deletions     = options.fetch(:deletions, false)
       @changed_files       = []
       @locked              = false
       @ignore_paths        = DEFAULT_IGNORE_PATHS
       @ignore_paths |= options[:ignore_paths] if options[:ignore_paths]
+      @watch_all_modifications  = options.fetch(:watch_all_modifications, false)
 
       update_last_event
       start_reactor
@@ -128,19 +124,15 @@
       @last_event = Time.now
     end
 
-<<<<<<< HEAD
-    def modified_files(dirs, options={})
-=======
     # Get the modified files.
     #
     # @param [Array<String>] dirs the watched directories
     # @param [Hash] options the listener options
     #
     def modified_files(dirs, options = {})
->>>>>>> c0dcef9d
       last_event = @last_event
       files = []
-      if @watch_deletions
+      if @watch_all_modifications
         deleted_files = @file_timestamp_hash.collect do |path, ts|
           unless File.exists?(path)
             @sha1_checksums_hash.delete(path)
@@ -180,11 +172,8 @@
     def relativize_paths(paths)
       return paths unless relativize_paths?
       paths.map do |path|
-<<<<<<< HEAD
         path.gsub(%r{#{@directory}/}, '')
-=======
-        path.gsub(%r{^#{ @directory }/}, '')
->>>>>>> c0dcef9d
+        #path.gsub(%r{^#{ @directory }/}, '')
       end
     end
 
@@ -196,21 +185,17 @@
       !!@relativize_paths
     end
 
-<<<<<<< HEAD
     # populate initial timestamp file hash to watch for deleted or moved files
     def timestamp_files
-      all_files.each {|path| set_file_timestamp_hash(path, file_timestamp(path)) } if @watch_deletions
-    end
-
-    # return children of the passed dirs that are not in the ignore_paths list
-=======
+      all_files.each {|path| set_file_timestamp_hash(path, file_timestamp(path)) } if @watch_all_modifications
+    end
+
     # Removes ignored paths from the directory list.
     #
     # @param [Array<String>] dirs the directory to listen to
     # @param [Array<String>] ignore_paths the paths to ignore
     # @return children of the passed dirs that are not in the ignore_paths list
     #
->>>>>>> c0dcef9d
     def exclude_ignored_paths(dirs, ignore_paths = self.ignore_paths)
       Dir.glob(dirs.map { |d| "#{d.sub(%r{/+$}, '')}/*" }, File::FNM_DOTMATCH).reject do |path|
         ignore_paths.include?(File.basename(path))
@@ -261,7 +246,7 @@
       elsif mtime > last_event.to_i
         set_sha1_checksums_hash(path, sha1_checksum(path))
         true
-      elsif @watch_deletions
+      elsif @watch_all_modifications
         ts = file_timestamp(path)
         if ts != @file_timestamp_hash[path]
           set_file_timestamp_hash(path, ts)
@@ -289,34 +274,28 @@
       end
     end
 
-<<<<<<< HEAD
     def set_file_timestamp_hash(path, file_timestamp)
         @file_timestamp_hash[path] = file_timestamp
     end
 
-=======
     # Set the current checksum of a file.
     #
     # @param [String] path the file path
     # @param [String] sha1_checksum the checksum of the file
     #
->>>>>>> c0dcef9d
     def set_sha1_checksums_hash(path, sha1_checksum)
       @sha1_checksums_hash[path] = sha1_checksum
     end
 
-<<<<<<< HEAD
     def file_timestamp(path)
       File.mtime(path).to_i
     end
 
-=======
     # Calculates the SHA1 checksum of a file.
     #
     # @param [String] path the path to the file
     # @return [String] the SHA1 checksum
     #
->>>>>>> c0dcef9d
     def sha1_checksum(path)
       Digest::SHA1.file(path).to_s
     end
