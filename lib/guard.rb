module Guard

  autoload :UI,           'guard/ui'
  autoload :Dsl,          'guard/dsl'
  autoload :DslDescriber, 'guard/dsl_describer'
  autoload :Interactor,   'guard/interactor'
  autoload :Listener,     'guard/listener'
  autoload :Watcher,      'guard/watcher'
  autoload :Notifier,     'guard/notifier'

  class << self
<<<<<<< HEAD
    attr_accessor :options, :guards, :interactor, :listener

    # initialize this singleton
    def setup(options = {})
      @options    = options
      @guards     = []
      @interactor = Interactor.new
      @listener   = Listener.select_and_init(@options[:watchdir] ? File.expand_path(@options[:watchdir]) : Dir.pwd)
=======
    attr_accessor :options, :guards, :groups, :listener

    # initialize this singleton
    def setup(options = {})
      @options  = options
      @listener = Listener.select_and_init(@options[:watchdir] ? File.expand_path(@options[:watchdir]) : Dir.pwd)
      @groups   = [:default]
      @guards   = []
>>>>>>> b144514b

      @options[:notify] && ENV["GUARD_NOTIFY"] != 'false' ? Notifier.turn_on : Notifier.turn_off

      UI.clear if @options[:clear]
      debug_command_execution if @options[:debug]

      self
    end

    def start(options = {})
      setup(options)

      Dsl.evaluate_guardfile(options)

      UI.info "Guard is now watching at '#{listener.directory}'"
      guards.each { |guard| supervised_task(guard, :start) }

      interactor.start
      listener.start
    end

    def stop
      UI.info "Bye bye...", :reset => true
      listener.stop
      guards.each { |guard| supervised_task(guard, :stop) }
      abort
    end

    def reload
      run do
        guards.each { |guard| supervised_task(guard, :reload) }
      end
    end

    def run_all
      run do
        guards.each { |guard| supervised_task(guard, :run_all) }
      end
    end

    def pause
      if listener.locked
        UI.info "Un-paused files modification listening", :reset => true
        listener.clear_changed_files
        listener.unlock
      else
        UI.info "Paused files modification listening", :reset => true
        listener.lock
      end
    end

    def run_on_change(files)
      run do
        guards.each do |guard|
          paths = Watcher.match_files(guard, files)
          unless paths.empty?
            UI.debug "#{guard.class.name}#run_on_change with #{paths.inspect}"
            supervised_task(guard, :run_on_change, paths)
          end
        end
      end
    end

    def run
      listener.lock
      interactor.lock
      UI.clear if options[:clear]
      begin
        yield
      rescue Interrupt
      end
      interactor.unlock
      listener.unlock
    end

    # Let a guard execute its task but
    # fire it if his work leads to a system failure
    def supervised_task(guard, task_to_supervise, *args)
      guard.send(task_to_supervise, *args)
    rescue Exception => ex
      UI.error("#{guard.class.name} failed to achieve its <#{task_to_supervise.to_s}>, exception was:" +
      "\n#{ex.class}: #{ex.message}\n#{ex.backtrace.join("\n")}")
      guards.delete guard
      UI.info("\n#{guard.class.name} has just been fired")
      return ex
    end

    def add_guard(name, watchers = [], options = {})
      if name.to_sym == :ego
        UI.deprecation("Guard::Ego is now part of Guard. You can remove it from your Guardfile.")
      else
        guard = get_guard_class(name).new(watchers, options)
        @guards << guard
      end
    end

    def add_group(name)
      @groups << name.to_sym unless name.nil?
    end

    def get_guard_class(name)
      name        = name.to_s
      try_require = false
      const_name  = name.downcase.gsub('-', '')
      begin
        require "guard/#{name.downcase}" if try_require
        self.const_get(self.constants.find { |c| c.to_s.downcase == const_name })
      rescue TypeError
        unless try_require
          try_require = true
          retry
        else
          UI.error "Could not find class Guard::#{const_name.capitalize}"
        end
      rescue LoadError => loadError
        UI.error "Could not load 'guard/#{name.downcase}' or find class Guard::#{const_name.capitalize}"
        UI.error loadError.to_s
      end
    end

    def locate_guard(name)
      if Gem::Version.create(Gem::VERSION) >= Gem::Version.create('1.8.0')
        Gem::Specification.find_by_name("guard-#{name}").full_gem_path
      else
        Gem.source_index.find_name("guard-#{name}").last.full_gem_path
      end
    rescue
      UI.error "Could not find 'guard-#{name}' gem path."
    end

    ##
    # Returns a list of guard Gem names installed locally.
    def guard_gem_names
      if Gem::Version.create(Gem::VERSION) >= Gem::Version.create('1.8.0')
        Gem::Specification.find_all.select { |x| x.name =~ /^guard-/ }
      else
        Gem.source_index.find_name(/^guard-/)
      end.map { |x| x.name.sub /^guard-/, '' }
    end

    def debug_command_execution
      Kernel.send(:alias_method, :original_system, :system)
      Kernel.send(:define_method, :system) do |command, *args|
        ::Guard::UI.debug "Command execution: #{command} #{args.join(' ')}"
        original_system command, *args
      end

      Kernel.send(:alias_method, :original_backtick, :"`")
      Kernel.send(:define_method, :"`") do |command|
        ::Guard::UI.debug "Command execution: #{command}"
        original_backtick command
      end
    end

  end
end<|MERGE_RESOLUTION|>--- conflicted
+++ resolved
@@ -9,25 +9,15 @@
   autoload :Notifier,     'guard/notifier'
 
   class << self
-<<<<<<< HEAD
-    attr_accessor :options, :guards, :interactor, :listener
+    attr_accessor :options, :guards, :groups, :interactor, :listener
 
     # initialize this singleton
     def setup(options = {})
       @options    = options
       @guards     = []
+      @groups     = [:default]
       @interactor = Interactor.new
       @listener   = Listener.select_and_init(@options[:watchdir] ? File.expand_path(@options[:watchdir]) : Dir.pwd)
-=======
-    attr_accessor :options, :guards, :groups, :listener
-
-    # initialize this singleton
-    def setup(options = {})
-      @options  = options
-      @listener = Listener.select_and_init(@options[:watchdir] ? File.expand_path(@options[:watchdir]) : Dir.pwd)
-      @groups   = [:default]
-      @guards   = []
->>>>>>> b144514b
 
       @options[:notify] && ENV["GUARD_NOTIFY"] != 'false' ? Notifier.turn_on : Notifier.turn_off
 
