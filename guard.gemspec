# -*- encoding: utf-8 -*-
$:.unshift File.expand_path("../lib", __FILE__)
require "guard/version"

Gem::Specification.new do |s|
  s.name        = 'guard'
  s.version     = Guard::VERSION
  s.platform    = Gem::Platform::RUBY
  s.authors     = ['Thibaud Guillaume-Gentil']
  s.email       = ['thibaud@thibaud.me']
  s.homepage    = 'https://github.com/guard/guard'
  s.summary     = 'Guard keeps an eye on your file modifications'
  s.description = 'Guard is a command line tool to easily handle events on file system modifications.'

  s.required_rubygems_version = '>= 1.3.6'
  s.rubyforge_project = 'guard'

  s.add_dependency 'thor',     '>= 0.14.6'
  s.add_dependency 'listen',   '>= 0.4.2'
<<<<<<< HEAD
  s.add_dependency 'pry'
=======
  s.add_dependency 'lumberjack'
>>>>>>> 06b91bc8

  s.add_development_dependency 'bundler'
  s.add_development_dependency 'rspec',       '~> 2.11.0'
  s.add_development_dependency 'guard-rspec', '~> 2.0.0'

  s.files        = Dir.glob('{bin,images,lib}/**/*') + %w[CHANGELOG.md LICENSE man/guard.1 man/guard.1.html README.md]
  s.executable   = 'guard'
  s.require_path = 'lib'
end<|MERGE_RESOLUTION|>--- conflicted
+++ resolved
@@ -17,11 +17,8 @@
 
   s.add_dependency 'thor',     '>= 0.14.6'
   s.add_dependency 'listen',   '>= 0.4.2'
-<<<<<<< HEAD
   s.add_dependency 'pry'
-=======
   s.add_dependency 'lumberjack'
->>>>>>> 06b91bc8
 
   s.add_development_dependency 'bundler'
   s.add_development_dependency 'rspec',       '~> 2.11.0'
