--- conflicted
+++ resolved
@@ -6,14 +6,7 @@
   describe ".notify" do
     before(:each) { subject.turn_on }
 
-    #TODO someone with a mac needs to check this
     if mac?
-<<<<<<< HEAD
-      require 'growl'
-      it "uses Growl on Mac OS X" do
-        Growl.should_receive(:notify).with("great",anything())
-        stub_and_execute "great", :name => "Guard"
-=======
       if growl_installed?
         it "uses Growl on Mac OS X" do
           Growl.should_receive(:notify).with("great",
@@ -25,65 +18,10 @@
         end
       else
         it { should be_disabled }
->>>>>>> 53525285
       end
-      it "uses the correct default value for icons" do
-        Growl.should_receive(:notify).with("great",hash_including(:icon => subject.image_path(:success)))
-        stub_and_execute "great"
-      end
-      it "uses the correct default value for title" do
-        Growl.should_receive(:notify).with("great",hash_including(:title => "Guard"))
-        stub_and_execute "great"
-      end
-      it "correctly sets the title" do
-        Growl.should_receive(:notify).with("great", hash_including(:title => "Woot"))
-        stub_and_execute "great", :title => "Woot"
-      end
-      it "correctly sets the image" do
-        Growl.should_receive(:notify).with("great", hash_including(:icon => subject.image_path(:success)))
-        stub_and_execute "great", :image => :success
-      end
-      it "fails to execute if #turn_off" do
-        subject.turn_off
-        Growl.should_receive(:notify).never
-        stub_and_execute("great")
-      end
-      
     end
 
     if linux?
-<<<<<<< HEAD
-      describe "uses Libnotify on Linux" do
-        before(:all) {
-          require 'libnotify'
-          subject.turn_on
-        }
-        it "uses libnotify on linux" do
-          Libnotify.should_receive(:show).with(hash_including(:body=>"great"))
-          stub_and_execute "great"
-        end
-        it "uses the correct default value for icons" do
-          Libnotify.should_receive(:show).with(hash_including(:icon_path => subject.image_path(:success)))
-          stub_and_execute "great"
-        end
-        it "uses the correct default value for title" do
-          Libnotify.should_receive(:show).with(hash_including(:summary => "Guard"))
-          stub_and_execute "great"
-        end
-        it "correctly sets the title" do
-          Libnotify.should_receive(:show).with(hash_including(:summary => "Woot"))
-          stub_and_execute "great", :title => "Woot"
-        end
-        it "correctly sets the image" do
-          Libnotify.should_receive(:show).with(hash_including(:icon_path => subject.image_path(:success)))
-          stub_and_execute "great", :image => :success
-        end
-        it "fails to execute if #turn_off" do
-          subject.turn_off
-          Libnotify.should_receive(:show).never
-          stub_and_execute("great")
-        end
-=======
       if libnotify_installed?
         it "uses Libnotify on Linux" do
           Libnotify.should_receive(:show).with(
@@ -95,35 +33,10 @@
         end
       else
         it { should be_disabled }
->>>>>>> 53525285
       end
     end
   end
 
-<<<<<<< HEAD
-    describe ".turn_off" do
-      it "does nothing" do
-        subject.turn_off
-        subject.should_send?.should be_false
-      end
-    end
-
-    describe ".turn_on" do
-      it "does nothing" do
-        subject.turn_on
-        subject.should_send?.should be_true
-      end
-    end
-
-    describe ".image_path" do
-      it "should return the correct path for each symbol" do
-        Pathname(subject.image_path(:success)).basename.should == Pathname("success.png")
-        Pathname(subject.image_path(:pending)).basename.should == Pathname("pending.png")
-        Pathname(subject.image_path(:failed)).basename.should == Pathname("failed.png")
-      end
-      it "should return the correct path if a path is passed to it" do
-        Pathname(subject.image_path('/abc/def.png')).should == Pathname('/abc/def.png')
-=======
   describe ".turn_off" do
     if mac? && growl_installed?
       it "does nothing" do
@@ -136,25 +49,10 @@
       it "does nothing" do
         Libnotify.should_not_receive(:show)
         subject.notify 'great', :title => 'Guard'
->>>>>>> 53525285
       end
     end
-    
 
-    after(:each) { ENV["GUARD_ENV"] = @saved_guard_env }--tag ~long_running
-  end
-
-private
-
-  def stub_and_execute(message,input = {})
-    Guard::Notifier.stub!(:libnotify_installed?).and_return true
-    Guard::Notifier.stub!(:should_not_send?).and_return false
-
-<<<<<<< HEAD
-    subject.notify message, input
-=======
     it { should be_disabled }
->>>>>>> 53525285
   end
 
 end