--- conflicted
+++ resolved
@@ -149,12 +149,8 @@
           subject.notify 'great', :title => 'Guard', :name => "Guard-Cucumber"
         end
       end
-
-<<<<<<< HEAD
-    elsif linux?
-      require 'libnotify'
-      it "uses Libnotify on Linux" do
-=======
+    end
+    
     context "on Linux" do
       before do
         RbConfig::CONFIG.should_receive(:[]).with('target_os').and_return 'linux'
@@ -168,7 +164,6 @@
       end
 
       it "passes the notification to Libnotify" do
->>>>>>> 1c59a782
         Libnotify.should_receive(:show).with(
           :body      => "great",
           :summary   => 'Guard',
@@ -184,21 +179,6 @@
         subject.notify 'great', :title => 'Guard'
       end
 
-<<<<<<< HEAD
-      if mac?
-        require 'growl'
-        it "does nothing" do
-          Growl.should_not_receive(:notify)
-          subject.notify 'great', :title => 'Guard'
-        end
-
-      elsif linux?
-        require 'libnotify'
-        it "does nothing" do
-          Libnotify.should_not_receive(:show)
-          subject.notify 'great', :title => 'Guard'
-        end
-=======
       it "allows additional notification options" do
         Libnotify.should_receive(:show).with(
           :body      => "great",
@@ -218,7 +198,6 @@
           :transient => true
         )
         subject.notify 'great', :title => 'Guard', :icon_path => '~/.guard/success.png'
->>>>>>> 1c59a782
       end
     end
 
