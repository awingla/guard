--- conflicted
+++ resolved
@@ -10,44 +10,6 @@
 Before you file an issue, make sure you have read the file an issue section that contains some
 important information.
 
-<<<<<<< HEAD
-Contents
---------
-
-* [Features](#features)
-* [Screencast](#screencast)
-* [Installation](#installation)
-  * [System notifications](#installation-system-notifications)
-* [Add more Guards](#add-more-guards)
-* [Usage](#usage)
-  * [Help](#usage-help)
-  * [Init](#usage-init)
-  * [Start](#usage-start)
-  * [List](#usage-list)
-  * [Show](#usage-show)
-* [Interactions](#interactions)
-  * [Readline support](#interactions-readline-support)
-  * [Signals](#interactions-signal)
-* [Guardfile DSL](#guardfile-dsl)
-  * [guard](#guardfile-dsl-guard)
-  * [watch](#guardfile-dsl-watch)
-  * [group](#guardfile-dsl-group)
-  * [notification](#guardfile-dsl-notification)
-  * [interactor](#guardfile-dsl-interactor)
-  * [callback](#guardfile-dsl-callback)
-  * [ignore](#guardfile-dsl-ignore)
-  * [filter](#guardfile-dsl-filter)
-  * [Example](#guardfile-dsl-example)
-* [Shared configurations](#shared-configurations)
-* [Advanced Linux system configuration](#advanced-linux-system-configuration)
-* [Create a Guard](#create-a-guard)
-* [Programmatic use of Guard](#programmatic-use-of-guard)
-* [File an issue](#file-an-issue)
-* [Development](#development)
-
-<a name="features" />
-=======
->>>>>>> b84e9975
 Features
 --------
 
@@ -662,8 +624,6 @@
 Please see the [hooks and callbacks](https://github.com/guard/guard/wiki/Hooks-and-callbacks) page in the Guard wiki for
 more details.
 
-<<<<<<< HEAD
-<a name="guardfile-dsl-ignore" />
 ### ignore
 
 The `ignore` method allows you to ignore specific paths. This comes is handy when you have large
@@ -674,11 +634,7 @@
 ignore %r{^ignored/path/}, /public/
 ```
 
-<a name="guardfile-dsl-filter" />
 ### filter
-=======
-### ignore_paths
->>>>>>> b84e9975
 
 The `filter` method allows you to filter specific paths.
 Please note that method only accept regexps. More on the [Listen README](https://github.com/guard/listen#the-patterns-for-filtering-and-ignoring-paths).
