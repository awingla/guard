--- conflicted
+++ resolved
@@ -35,25 +35,21 @@
       def error(message, options = {})
         unless ENV["GUARD_ENV"] == "test"
           reset_line if options[:reset]
-<<<<<<< HEAD
-          puts "#{color('ERROR:', ';31')} #{message}"
+          puts color('ERROR: ', :red) + message
         end
       end
 
       def deprecation(message, options = {})
         unless ENV["GUARD_ENV"] == "test"
           reset_line if options[:reset]
-          puts "#{color('DEPRECATION:', ';31')} #{message}"
-=======
-          puts color('ERROR:', :red) + message
->>>>>>> 2b6d524c
+          puts color('DEPRECATION: ', :red) + message
         end
       end
 
       def debug(message, options = {})
         unless ENV["GUARD_ENV"] == "test"
           reset_line if options[:reset]
-          puts "DEBUG (#{Time.now.strftime('%T')}): #{message}" if ::Guard.options && ::Guard.options[:debug]
+          puts color("DEBUG (#{Time.now.strftime('%T')}): ", :yellow) + message if ::Guard.options && ::Guard.options[:debug]
         end
       end
 
@@ -69,12 +65,10 @@
 
       # @deprecated
       def reset_color(text)
+        deprecation('UI.reset_color(text) is deprecated, please use color(text, "") instead.')
         color(text, "")
       end
 
-<<<<<<< HEAD
-      def color(text, color_code)
-=======
       def color(text, *color_options)
         color_code = ""
         color_options.each do |color_option|
@@ -86,22 +80,10 @@
             color_code += ";" + color_option
           end
         end
->>>>>>> 2b6d524c
         color_enabled? ? "\e[0#{color_code}m#{text}\e[0m" : text
       end
 
       def color_enabled?
-<<<<<<< HEAD
-        @color_enabled ||= if RbConfig::CONFIG['target_os'] =~ /mswin|mingw/i
-          unless ENV['ANSICON']
-            begin
-              require 'rubygems' unless ENV['NO_RUBYGEMS']
-              require 'Win32/Console/ANSI'
-            rescue LoadError
-              @color_enabled = false
-              info "You must 'gem install win32console' to use color on Windows"
-              false
-=======
         if @color_enabled.nil?
           if RbConfig::CONFIG['target_os'] =~ /mswin|mingw/i
             if ENV['ANSICON']
@@ -115,7 +97,6 @@
                 @color_enabled = false
                 info "You must 'gem install win32console' to use color on Windows"
               end
->>>>>>> 2b6d524c
             end
           else
             @color_enabled = true
