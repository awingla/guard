--- conflicted
+++ resolved
@@ -163,12 +163,7 @@
     it "resets already defined guards before calling evaluate_guardfile" do
       Guard::Notifier.turn_off
       described_class.evaluate_guardfile(:guardfile_contents => invalid_guardfile_string)
-<<<<<<< HEAD
-      ::Guard::Notifier.notifications.should_not be_empty
-      ::Guard.groups.should_not be_empty
-=======
-
->>>>>>> 39ff6620
+
       ::Guard.guards.should_not be_empty
       ::Guard::Dsl.should_receive(:evaluate_guardfile)
 
