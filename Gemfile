--- conflicted
+++ resolved
@@ -4,10 +4,7 @@
 
 gem 'rake'
 gem 'listen', :github => 'guard/listen'
-<<<<<<< HEAD
 gem 'pry', :github => 'pry/pry'
-=======
->>>>>>> 7d263a03
 
 # The development group will no be
 # installed on Travis CI.
