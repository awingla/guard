--- conflicted
+++ resolved
@@ -7,6 +7,7 @@
 
 ## Improvements
 
+- Pull request [#95](https://github.com/guard/guard/pull/95): Output system commands and options to be executed when in debug mode. ([@uk-ar][] and [@netzpirat][])
 - `Guard::Dsl.revaluate_guardfile` has been renamed to `Guard::Dsl.reevaluate_guardfile`. ([@rymai][])
 - New CLI options: ([@nestegg][])
   - `watchdir`/`-w` to specify the directory in which Guard should watch for changes,
@@ -28,11 +29,7 @@
 
 ## Improvements
 
-<<<<<<< HEAD
 - Issue [#98](https://github.com/guard/guard/issues/98): Multiple calls per watch event on linux with rb-inotify. ([@jeffutter][] & [@netzpirat][])
-=======
-- Pull request [#95](https://github.com/guard/guard/pull/95): Do a dry run without executing actions when the `:clear` option is given. ([@uk-ar][])
->>>>>>> 8d02eec3
 - Pull request [#94](https://github.com/guard/guard/pull/94): Show backtrace in terminal when a problem with a watch action occurs. ([@capotej][])
 - Pull request [#88](https://github.com/guard/guard/pull/88): Write exception trace in the terminal when a supervised task fail. ([@mcmire][])
 - Color in red the "ERROR:" flag when using `UI.error`. ([@rymai][])
@@ -218,6 +215,7 @@
 [@thierryhenrio]: https://github.com/thierryhenrio
 [@tinogomes]: https://github.com/tinogomes
 [@tpope]: https://github.com/tpope
+[@uk-ar]: https://github.com/uk-ar
 [@veged]: https://github.com/veged
 [@wereHamster]: https://github.com/wereHamster
 [@yannlugrin]: https://github.com/yannlugrin