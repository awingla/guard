--- conflicted
+++ resolved
@@ -3,24 +3,19 @@
 
 module Guard
   module Notifier
-    @enable = true #todo verify this is the right default
+
+    @enable = false
+    @library = false
+
     def self.turn_off
       @enable = false
     end
 
     def self.turn_on
       @enable = true
-    end
 
-    def self.should_send?
-      #this actually makes tests fail turning
-      #@disable || ENV["GUARD_ENV"] == "test"
-      #so skipping that for now,
-      @enable
-    end
+      return true if @library  #only do require_ once.
 
-    def self.turn_on
-      @disable = false
       case Config::CONFIG['target_os']
       when /darwin/i
         require_growl
@@ -29,26 +24,35 @@
       end
     end
 
+    def self.should_send?
+      @enable && !!installed_lib
+    end
+
+    def self.disabled?
+      not should_send?
+    end
+
+    def self.installed_lib
+      @library
+    end
+    
     def self.notify(message, options = {})
-<<<<<<< HEAD
-      unless @disable
-=======
       if should_send?()
->>>>>>> f3d49ee8
         image = options[:image] || :success
         title = options[:title] || "Guard"
-        case Config::CONFIG['target_os']
-        when /darwin/i
-          Growl.notify message, :title => title, :icon => image_path(image), :name => "Guard"
-        when /linux/i
-          Libnotify.show :body => message, :summary => title, :icon_path => image_path(image)
+        case @library
+        when :growl
+          if growl_installed?
+            Growl.notify message, :title => title, :icon => image_path(image), :name => "Guard"
+          end
+        when :libnotify
+          if libnotify_installed?
+            Libnotify.show :body => message, :summary => title, :icon_path => image_path(image)
+          end
         end
       end
     end
 
-    def self.disabled?
-      @disable
-    end
 
   private
 
@@ -68,17 +72,23 @@
     end
 
     def self.require_growl
-      require 'growl'
-    rescue LoadError
-      @disable = true
-      UI.info "Please install growl gem for Mac OS X notification support and add it to your Gemfile"
+      @installed ||= begin
+        require 'growl'
+        @library = :growl
+      rescue LoadError
+        UI.info "Please install growl gem for Mac OS X notification support and add it to your Gemfile"
+        @enable = false
+      end
     end
 
     def self.require_libnotify
-      require 'libnotify'
-    rescue LoadError
-      @disable = true
-      UI.info "Please install libnotify gem for Linux notification support and add it to your Gemfile"
+      @installed ||= begin
+        require 'libnotify'
+        @library = :libnotify
+      rescue LoadError
+        UI.info "Please install libnotify gem for Linux notification support and add it to your Gemfile"
+        @enable = false
+      end
     end
 
   end
