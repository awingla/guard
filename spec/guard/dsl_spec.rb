--- conflicted
+++ resolved
@@ -204,71 +204,41 @@
 
   describe "#group" do
     it "evaluates only the specified string group" do
-<<<<<<< HEAD
-      ::Guard.should_receive(:add_guard).with(:pow, [], [], {}, :default)
-      ::Guard.should_receive(:add_guard).with(:test, [], [], {}, :w)
-=======
-      ::Guard.should_receive(:add_guard).with(:pow, [], { :group => :default })
-      ::Guard.should_receive(:add_guard).with(:test, [], { :group => :w })
->>>>>>> dc2ab97d
+      ::Guard.should_receive(:add_guard).with(:pow, [], [], { :group => :default })
+      ::Guard.should_receive(:add_guard).with(:test, [], [], { :group => :w })
 
       subject.evaluate_guardfile(:guardfile_contents => valid_guardfile_string, :group => ['w'])
     end
 
     it "evaluates only the specified symbol group" do
-<<<<<<< HEAD
-      ::Guard.should_receive(:add_guard).with(:pow, [], [], {}, :default)
-      ::Guard.should_receive(:add_guard).with(:test, [], [], {}, :w)
-=======
-      ::Guard.should_receive(:add_guard).with(:pow, [], { :group => :default })
-      ::Guard.should_receive(:add_guard).with(:test, [], { :group => :w })
->>>>>>> dc2ab97d
+      ::Guard.should_receive(:add_guard).with(:pow, [], [], { :group => :default })
+      ::Guard.should_receive(:add_guard).with(:test, [], [], { :group => :w })
 
       subject.evaluate_guardfile(:guardfile_contents => valid_guardfile_string, :group => [:w])
     end
 
     it "evaluates only the specified groups" do
-<<<<<<< HEAD
-      ::Guard.should_receive(:add_guard).with(:pow, [], [], {}, :default)
-      ::Guard.should_receive(:add_guard).with(:rspec, [], [], {}, :x)
-      ::Guard.should_receive(:add_guard).with(:ronn, [], [], {}, :x)
-      ::Guard.should_receive(:add_guard).with(:less, [], [], {}, :y)
-=======
-      ::Guard.should_receive(:add_guard).with(:pow, [], { :group => :default })
-      ::Guard.should_receive(:add_guard).with(:rspec, [], { :group => :x })
-      ::Guard.should_receive(:add_guard).with(:ronn, [], { :group => :x })
-      ::Guard.should_receive(:add_guard).with(:less, [], { :group => :y })
->>>>>>> dc2ab97d
+      ::Guard.should_receive(:add_guard).with(:pow, [], [], { :group => :default })
+      ::Guard.should_receive(:add_guard).with(:rspec, [], [], { :group => :x })
+      ::Guard.should_receive(:add_guard).with(:ronn, [], [], { :group => :x })
+      ::Guard.should_receive(:add_guard).with(:less, [], [], { :group => :y })
 
       subject.evaluate_guardfile(:guardfile_contents => valid_guardfile_string, :group => [:x, :y])
     end
 
     it "evaluates always guard outside any group (even when a group is given)" do
-<<<<<<< HEAD
-      ::Guard.should_receive(:add_guard).with(:pow, [], [], {}, :default)
-      ::Guard.should_receive(:add_guard).with(:test, [], [], {}, :w)
-=======
-      ::Guard.should_receive(:add_guard).with(:pow, [], { :group => :default })
-      ::Guard.should_receive(:add_guard).with(:test, [], { :group => :w })
->>>>>>> dc2ab97d
+      ::Guard.should_receive(:add_guard).with(:pow, [], [], { :group => :default })
+      ::Guard.should_receive(:add_guard).with(:test, [], [], { :group => :w })
 
       subject.evaluate_guardfile(:guardfile_contents => valid_guardfile_string, :group => [:w])
     end
 
     it "evaluates all groups when no group option is specified" do
-<<<<<<< HEAD
-      ::Guard.should_receive(:add_guard).with(:pow, [], [], {}, :default)
-      ::Guard.should_receive(:add_guard).with(:test, [], [], {}, :w)
-      ::Guard.should_receive(:add_guard).with(:rspec, [], [], {}, :x)
-      ::Guard.should_receive(:add_guard).with(:ronn, [], [], {}, :x)
-      ::Guard.should_receive(:add_guard).with(:less, [], [], {}, :y)
-=======
-      ::Guard.should_receive(:add_guard).with(:pow, [], { :group => :default })
-      ::Guard.should_receive(:add_guard).with(:test, [], { :group => :w })
-      ::Guard.should_receive(:add_guard).with(:rspec, [], { :group => :x })
-      ::Guard.should_receive(:add_guard).with(:ronn, [], { :group => :x })
-      ::Guard.should_receive(:add_guard).with(:less, [], { :group => :y })
->>>>>>> dc2ab97d
+      ::Guard.should_receive(:add_guard).with(:pow, [], [], { :group => :default })
+      ::Guard.should_receive(:add_guard).with(:test, [], [], { :group => :w })
+      ::Guard.should_receive(:add_guard).with(:rspec, [], [], { :group => :x })
+      ::Guard.should_receive(:add_guard).with(:ronn, [], [], { :group => :x })
+      ::Guard.should_receive(:add_guard).with(:less, [], [], { :group => :y })
 
       subject.evaluate_guardfile(:guardfile_contents => valid_guardfile_string)
     end
@@ -276,51 +246,31 @@
 
   describe "#guard" do
     it "loads a guard specified as a quoted string from the DSL" do
-<<<<<<< HEAD
-      ::Guard.should_receive(:add_guard).with(:test, [], [], {}, :default)
-=======
-      ::Guard.should_receive(:add_guard).with(:test, [], { :group => :default })
->>>>>>> dc2ab97d
+      ::Guard.should_receive(:add_guard).with(:test, [], [], { :group => :default })
 
       subject.evaluate_guardfile(:guardfile_contents => "guard 'test'")
     end
 
     it "loads a guard specified as a double quoted string from the DSL" do
-<<<<<<< HEAD
-      ::Guard.should_receive(:add_guard).with(:test, [], [], {}, :default)
-=======
-      ::Guard.should_receive(:add_guard).with(:test, [], { :group => :default })
->>>>>>> dc2ab97d
+      ::Guard.should_receive(:add_guard).with(:test, [], [], { :group => :default })
 
       subject.evaluate_guardfile(:guardfile_contents => 'guard "test"')
     end
 
     it "loads a guard specified as a symbol from the DSL" do
-<<<<<<< HEAD
-      ::Guard.should_receive(:add_guard).with(:test, [], [], {}, :default)
-=======
-      ::Guard.should_receive(:add_guard).with(:test, [], { :group => :default })
->>>>>>> dc2ab97d
+      ::Guard.should_receive(:add_guard).with(:test, [], [], { :group => :default })
 
       subject.evaluate_guardfile(:guardfile_contents => "guard :test")
     end
 
     it "loads a guard specified as a symbol and called with parens from the DSL" do
-<<<<<<< HEAD
-      ::Guard.should_receive(:add_guard).with(:test, [], [], {}, :default)
-=======
-      ::Guard.should_receive(:add_guard).with(:test, [], { :group => :default })
->>>>>>> dc2ab97d
+      ::Guard.should_receive(:add_guard).with(:test, [], [], { :group => :default })
 
       subject.evaluate_guardfile(:guardfile_contents => "guard(:test)")
     end
 
     it "receives options when specified, from normal arg" do
-<<<<<<< HEAD
-      ::Guard.should_receive(:add_guard).with(:test, [], [], { :opt_a => 1, :opt_b => 'fancy' }, :default)
-=======
-      ::Guard.should_receive(:add_guard).with(:test, [], { :opt_a => 1, :opt_b => 'fancy', :group => :default })
->>>>>>> dc2ab97d
+      ::Guard.should_receive(:add_guard).with(:test, [], [], { :opt_a => 1, :opt_b => 'fancy', :group => :default })
 
       subject.evaluate_guardfile(:guardfile_contents => "guard 'test', :opt_a => 1, :opt_b => 'fancy'")
     end
@@ -328,21 +278,12 @@
 
   describe "#watch" do
     it "should receive watchers when specified" do
-<<<<<<< HEAD
-      ::Guard.should_receive(:add_guard).with(:dummy, anything, anything, {}, :default) do |name, watchers, callbacks, options, group|
-=======
-      guardfile_with_watchers = "guard 'test' do
-                                   watch('a') { 'b' }
-                                   watch('c')
-                                 end"
-
-      ::Guard.should_receive(:add_guard).with(:test, anything, { :group => :default }) do |name, watchers, options|
->>>>>>> dc2ab97d
+      ::Guard.should_receive(:add_guard).with(:dummy, anything, anything, { :group => :default }) do |name, watchers, callbacks, options|
         watchers.size.should == 2
-        watchers[0][:pattern].should     == 'a'
-        watchers[0][:action].call.should == proc { 'b' }.call
-        watchers[1][:pattern].should     == 'c'
-        watchers[1][:action].should == nil
+        watchers[0].pattern.should     == 'a'
+        watchers[0].action.call.should == proc { 'b' }.call
+        watchers[1].pattern.should     == 'c'
+        watchers[1].action.should == nil
       end
       subject.evaluate_guardfile(:guardfile_contents => "
       guard :dummy do
@@ -360,7 +301,7 @@
         end
       end
 
-      ::Guard.should_receive(:add_guard).with(:dummy, anything, anything, {}, :default) do |name, watchers, callbacks, options, group|
+      ::Guard.should_receive(:add_guard).with(:dummy, anything, anything, { :group => :default }) do |name, watchers, callbacks, options|
         callbacks.should have(2).items
         callbacks[0][:events].should   == :start_end
         callbacks[0][:listener].call(Guard::Dummy, :start_end, 'foo').should == "Guard::Dummy executed 'start_end' hook with foo!"
